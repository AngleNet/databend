---
title: Load Data From Databend Stages
sidebar_label: From Stages
description:
  Load data from Databend stages.
---

<p align="center">
<img src="https://datafuse-1253727613.cos.ap-hongkong.myqcloud.com/load/load-data-from-stage.png" width="550"/>
</p>

### Before You Begin

<<<<<<< HEAD
* **Databend :** Make sure Databend is running and accessible, see [Deploy Databend](../10-deploy/00-understanding-deployment-modes.md).
=======
* **Databend :** Make sure Databend is running and accessible, see [Deploy Databend With MinIO](../10-deploy/02-deploying-databend.md).
>>>>>>> 6ca0f71a

### Step 1. Create Stage Object

Execute [CREATE STAGE](/doc/reference/sql/ddl/stage/ddl-create-stage) to create a named internal stage.

```shell
mysql -h127.0.0.1 -uroot -P3307 
```

```sql
CREATE STAGE my_int_stage;
```

```sql
DESC STAGE my_int_stage;
+--------------+------------+-------------------------------------------------------------------------------------------------------------------------------------------------------------+-----------------------------------------------+--------------------------------------------------------------------------------------------------------------------+---------+
| name         | stage_type | stage_params                                                                                                                                                | copy_options                                  | file_format_options                                                                                                | comment |
+--------------+------------+-------------------------------------------------------------------------------------------------------------------------------------------------------------+-----------------------------------------------+--------------------------------------------------------------------------------------------------------------------+---------+
| my_int_stage | Internal   | StageParams { storage: S3(StageS3Storage { bucket: "", path: "", credentials_aws_key_id: "", credentials_aws_secret_key: "", encryption_master_key: "" }) } | CopyOptions { on_error: None, size_limit: 0 } | FileFormatOptions { format: Csv, skip_header: 0, field_delimiter: ",", record_delimiter: "\n", compression: None } |         |
+--------------+------------+-------------------------------------------------------------------------------------------------------------------------------------------------------------+-----------------------------------------------+--------------------------------------------------------------------------------------------------------------------+---------+
```

### Step 2. Stage the Data Files

Download the sample data file(Choose CSV or Parquet), the file contains two records:
```text
Transaction Processing,Jim Gray,1992
Readings in Database Systems,Michael Stonebraker,2004
```

import Tabs from '@theme/Tabs';
import TabItem from '@theme/TabItem';

<Tabs groupId="sample-data">

<TabItem value="csv" label="CSV">

Download [books.csv](https://datafuse-1253727613.cos.ap-hongkong.myqcloud.com/data/books.csv)

</TabItem>

<TabItem value="parquet" label="Parquet">

Download [books.parquet](https://datafuse-1253727613.cos.ap-hongkong.myqcloud.com/data/books.parquet)

</TabItem>

</Tabs>

<Tabs groupId="sample-data">

<TabItem value="csv" label="CSV">

Upload `books.csv` into stages:

```shell title='Request /v1/upload_to_stage' API
curl -H "stage_name:my_int_stage"\
 -F "upload=@./books.csv"\
 -XPUT http://root:@localhost:8081/v1/upload_to_stage
```

```text title='Response'
{"id":"50880048-f397-4d32-994c-ce3d38af430f","stage_name":"my_int_stage","state":"SUCCESS","files":["books.csv"]}
```

:::tip
* http://127.0.0.1:8081/v1/upload_to_stage
  * `127.0.0.1` is `http_handler_host` value in your *databend-query.toml*
  * `8081` is `http_handler_port` value in your *databend-query.toml*

* -F  \"upload=@./books.csv\"
  * Your books.csv file location
:::

</TabItem>

<TabItem value="parquet" label="Parquet">

Upload `books.parquet` into stages:

```shell title='Request /v1/upload_to_stage' API
curl -H "stage_name:my_int_stage"\
 -F "upload=@./books.parquet"\
 -XPUT http://root:@localhost:8081/v1/upload_to_stage
```

```text title='Response'
{"id":"50880048-f397-4d32-994c-ce3d38af430f","stage_name":"my_int_stage","state":"SUCCESS","files":["books.parquet"]}
```

:::tip
* http://127.0.0.1:8081/v1/upload_to_stage
  * `127.0.0.1` is `http_handler_host` value in your *databend-query.toml*
  * `8081` is `http_handler_port` value in your *databend-query.toml*

* -F  \"upload=@./books.parquet\"
  * Your books.csv file location
:::

</TabItem>

</Tabs>


### Step 3. List the Staged Files (Optional)

```shell
mysql -h127.0.0.1 -uroot -P3307 
```

```sql
LIST @my_int_stage;
+---------------+------+------+-------------------------------+--------------------+
| name          | size | md5  | last_modified                 | creator            |
+---------------+------+------+-------------------------------+--------------------+
| books.csv     |   91 | NULL | 2022-06-10 12:01:40.000 +0000 | 'root'@'127.0.0.1' |
| books.parquet |   91 | NULL | 2022-06-10 12:01:40.000 +0000 | 'root'@'127.0.0.1' |
+---------------+------+------+-------------------------------+--------------------+
```

### Step 4. Creating Database and Table

```sql
CREATE DATABASE book_db;
```

```sql
USE book_db;
```

```sql
CREATE TABLE books
(
    title VARCHAR,
    author VARCHAR,
    date VARCHAR
);
```

### Step 5. Copy Data into the Target Tables

Execute [COPY](../30-reference/30-sql/10-dml/dml-copy-into-table.md) to load staged files to the target table.

<Tabs groupId="sample-data">

<TabItem value="csv" label="CSV">

```sql
COPY INTO books FROM '@my_int_stage' files=('books.csv') file_format = (type = 'CSV' field_delimiter = ','  record_delimiter = '\n' skip_header = 0);
```

:::tip

* files = ( 'file_name' [ , 'file_name' ... ] )

  Specifies a list of one or more files names (separated by commas) to be loaded.


* file_format
 
| Parameters  | Description | Required |
| ----------- | ----------- | --- |
| record_delimiter | One characters that separate records in an input file. Default `'\n'` | Optional |
| field_delimiter | One characters that separate fields in an input file. Default `','` | Optional |
| skip_header | Number of lines at the start of the file to skip. Default `0` | Optional |
:::

</TabItem>

<TabItem value="parquet" label="Parquet">

```sql
COPY INTO books FROM '@my_int_stage' files=('books.parquet') file_format = (type = 'Parquet');
```

</TabItem>

</Tabs>


### Step 6. Verify the Loaded Data

```sql
SELECT * FROM books;
+------------------------------+----------------------+-------+
| title                        | author               | date  |
+------------------------------+----------------------+-------+
| Transaction Processing       |  Jim Gray            |  1992 |
| Readings in Database Systems |  Michael Stonebraker |  2004 |
+------------------------------+----------------------+-------+
```

### Step 7. Congratulations!

You have successfully completed the tutorial.<|MERGE_RESOLUTION|>--- conflicted
+++ resolved
@@ -11,11 +11,7 @@
 
 ### Before You Begin
 
-<<<<<<< HEAD
-* **Databend :** Make sure Databend is running and accessible, see [Deploy Databend](../10-deploy/00-understanding-deployment-modes.md).
-=======
 * **Databend :** Make sure Databend is running and accessible, see [Deploy Databend With MinIO](../10-deploy/02-deploying-databend.md).
->>>>>>> 6ca0f71a
 
 ### Step 1. Create Stage Object
 
@@ -157,7 +153,7 @@
 
 ### Step 5. Copy Data into the Target Tables
 
-Execute [COPY](../30-reference/30-sql/10-dml/dml-copy-into-table.md) to load staged files to the target table.
+Execute [COPY](/doc/reference/sql/dml/dml-copy) to load staged files to the target table.
 
 <Tabs groupId="sample-data">
 
