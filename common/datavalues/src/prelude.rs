--- conflicted
+++ resolved
@@ -40,10 +40,6 @@
 pub type MutableLargeBinaryArray = MutableBinaryArray<i64>;
 pub type LargeBinaryArray = BinaryArray<i64>;
 
-<<<<<<< HEAD
-pub type Vu8 = Vec<u8>;
-pub type Vu32 = Vec<u32>;
-=======
 pub type SmallVu8 = SmallVec<[u8; 16]>;
 pub type Vu8 = Vec<u8>;
->>>>>>> cd382497
+pub type Vu32 = Vec<u32>;