// Copyright 2021 Datafuse Labs.
//
// Licensed under the Apache License, Version 2.0 (the "License");
// you may not use this file except in compliance with the License.
// You may obtain a copy of the License at
//
//     http://www.apache.org/licenses/LICENSE-2.0
//
// Unless required by applicable law or agreed to in writing, software
// distributed under the License is distributed on an "AS IS" BASIS,
// WITHOUT WARRANTIES OR CONDITIONS OF ANY KIND, either express or implied.
// See the License for the specific language governing permissions and
// limitations under the License.

use std::fmt::Debug;
use std::sync::Arc;

use common_datavalues as dv;
use common_datavalues::chrono::TimeZone;
use common_datavalues::chrono::Utc;
use common_meta_types as mt;
use common_meta_types::DatabaseIdent;
use common_meta_types::DatabaseNameIdent;
use common_proto_conv::FromToProto;
use common_proto_conv::Incompatible;
use common_protos::pb;
use maplit::btreemap;

fn s(ss: impl ToString) -> String {
    ss.to_string()
}

fn new_db_info() -> mt::DatabaseInfo {
    mt::DatabaseInfo {
        ident: DatabaseIdent { db_id: 1, seq: 5 },
        name_ident: DatabaseNameIdent {
            tenant: s("t"),
            db_name: s("123"),
        },
        meta: mt::DatabaseMeta {
            engine: "44".to_string(),
            engine_options: btreemap! {s("abc") => s("def")},
            options: btreemap! {s("xyz") => s("foo")},
            created_on: Utc.ymd(2014, 11, 28).and_hms(12, 0, 9),
            updated_on: Utc.ymd(2014, 11, 29).and_hms(12, 0, 9),
            comment: "foo bar".to_string(),
            drop_on: None,
        },
    }
}

fn new_table_info() -> mt::TableInfo {
    mt::TableInfo {
        ident: mt::TableIdent {
            table_id: 5,
            seq: 6,
        },
        desc: "foo".to_string(),
        name: "bar".to_string(),
        meta: mt::TableMeta {
            schema: Arc::new(dv::DataSchema::new_from(
                vec![
                    //
                    dv::DataField::new(
                        "nullable",
                        dv::NullableType::create(dv::Int8Type::default().into()).into(),
                    )
                    .with_default_expr(Some("a + 3".to_string())),
                    dv::DataField::new("bool", dv::BooleanType::default().into()),
                    dv::DataField::new("int8", dv::Int8Type::default().into()),
                    dv::DataField::new("int16", dv::Int16Type::default().into()),
                    dv::DataField::new("int32", dv::Int32Type::default().into()),
                    dv::DataField::new("int64", dv::Int64Type::default().into()),
                    dv::DataField::new("uint8", dv::UInt8Type::default().into()),
                    dv::DataField::new("uint16", dv::UInt16Type::default().into()),
                    dv::DataField::new("uint32", dv::UInt32Type::default().into()),
                    dv::DataField::new("uint64", dv::UInt64Type::default().into()),
                    dv::DataField::new("float32", dv::Float32Type::default().into()),
                    dv::DataField::new("float64", dv::Float64Type::default().into()),
                    dv::DataField::new("date", dv::DateType::default().into()),
                    dv::DataField::new("timestamp", dv::TimestampType::create(5).into()),
                    dv::DataField::new("string", dv::StringType::default().into()),
                    dv::DataField::new(
                        "struct",
                        dv::StructType::create(
                            vec![s("foo"), s("bar")],
                            vec![
                                dv::BooleanType::default().into(),
                                dv::StringType::default().into(),
                            ], //
                        )
                        .into(),
                    ),
                    dv::DataField::new(
                        "array",
                        dv::ArrayType::create(dv::BooleanType::default().into()).into(),
                    ),
                    dv::DataField::new("variant", dv::VariantType::default().into()),
                    dv::DataField::new("variant_array", dv::VariantArrayType::default().into()),
                    dv::DataField::new("variant_object", dv::VariantObjectType::default().into()),
                    dv::DataField::new(
                        "interval",
                        dv::IntervalType::new(dv::IntervalKind::Day).into(),
                    ),
                ],
                btreemap! {s("a") => s("b")},
            )),
            engine: "44".to_string(),
            engine_options: btreemap! {s("abc") => s("def")},
            options: btreemap! {s("xyz") => s("foo")},
            order_keys: Some("(a + 2, b)".to_string()),
            created_on: Utc.ymd(2014, 11, 28).and_hms(12, 0, 9),
            updated_on: Utc.ymd(2014, 11, 29).and_hms(12, 0, 10),
            comment: s("table_comment"),
<<<<<<< HEAD
            drop_on: None,
=======
            statistics: Default::default(),
>>>>>>> 775af2da
        },
    }
}

#[test]
fn test_pb_from_to() -> anyhow::Result<()> {
    let db = new_db_info();
    let p = db.to_pb()?;
    let got = mt::DatabaseInfo::from_pb(p)?;
    assert_eq!(db, got);

    let tbl = new_table_info();
    let p = tbl.to_pb()?;
    let got = mt::TableInfo::from_pb(p)?;
    assert_eq!(tbl, got);

    Ok(())
}

#[test]
fn test_incompatible() -> anyhow::Result<()> {
    let db_info = new_db_info();
    let mut p = db_info.to_pb()?;
    p.ver = 2;

    let res = mt::DatabaseInfo::from_pb(p);
    assert_eq!(
        Incompatible {
            reason: s("ver=2 is not compatible with [1, 1]")
        },
        res.unwrap_err()
    );

    Ok(())
}

#[test]
fn test_build_pb_buf() -> anyhow::Result<()> {
    // build serialized buf of protobuf data, for backward compatibility test with a new version binary.

    // DatabaseInfo
    {
        let db_info = new_db_info();
        let p = db_info.to_pb()?;

        let mut buf = vec![];
        common_protos::prost::Message::encode(&p, &mut buf)?;
        println!("{:?}", buf);
    }

    // TableInfo
    {
        let tbl = new_table_info();

        let p = tbl.to_pb()?;

        let mut buf = vec![];
        common_protos::prost::Message::encode(&p, &mut buf)?;
        println!("{:?}", buf);
    }

    Ok(())
}

#[test]
fn test_load_old() -> anyhow::Result<()> {
    // built with `test_build_pb_buf()`

    // DatabaseInfo is loadable
    {
        let db_info_v1: Vec<u8> = vec![
            10, 7, 8, 1, 16, 5, 160, 6, 1, 18, 11, 10, 1, 116, 18, 3, 49, 50, 51, 160, 6, 1, 26,
            93, 34, 10, 10, 3, 120, 121, 122, 18, 3, 102, 111, 111, 42, 2, 52, 52, 50, 10, 10, 3,
            97, 98, 99, 18, 3, 100, 101, 102, 162, 1, 23, 50, 48, 49, 52, 45, 49, 49, 45, 50, 56,
            32, 49, 50, 58, 48, 48, 58, 48, 57, 32, 85, 84, 67, 170, 1, 23, 50, 48, 49, 52, 45, 49,
            49, 45, 50, 57, 32, 49, 50, 58, 48, 48, 58, 48, 57, 32, 85, 84, 67, 178, 1, 7, 102,
            111, 111, 32, 98, 97, 114, 160, 6, 1, 160, 6, 1,
        ];

        let p: pb::DatabaseInfo =
            common_protos::prost::Message::decode(db_info_v1.as_slice()).map_err(print_err)?;

        let got = mt::DatabaseInfo::from_pb(p).map_err(print_err)?;

        let want = mt::DatabaseInfo {
            ident: DatabaseIdent { db_id: 1, seq: 5 },
            name_ident: DatabaseNameIdent {
                tenant: s("t"),
                db_name: s("123"),
            },
            meta: mt::DatabaseMeta {
                engine: "44".to_string(),
                engine_options: btreemap! {s("abc") => s("def")},
                options: btreemap! {s("xyz") => s("foo")},
                created_on: Utc.ymd(2014, 11, 28).and_hms(12, 0, 9),
                updated_on: Utc.ymd(2014, 11, 29).and_hms(12, 0, 9),
                comment: "foo bar".to_string(),
                drop_on: None,
            },
        };
        assert_eq!(want, got);
    }

    // TableInfo is loadable
    {
        let tbl_info_v1: Vec<u8> = vec![
            10, 7, 8, 5, 16, 6, 160, 6, 1, 18, 3, 102, 111, 111, 26, 3, 98, 97, 114, 34, 254, 4,
            10, 140, 4, 10, 37, 10, 8, 110, 117, 108, 108, 97, 98, 108, 101, 18, 5, 97, 32, 43, 32,
            51, 26, 15, 10, 10, 10, 5, 26, 0, 160, 6, 1, 160, 6, 1, 160, 6, 1, 160, 6, 1, 10, 16,
            10, 4, 98, 111, 111, 108, 26, 5, 18, 0, 160, 6, 1, 160, 6, 1, 10, 16, 10, 4, 105, 110,
            116, 56, 26, 5, 26, 0, 160, 6, 1, 160, 6, 1, 10, 17, 10, 5, 105, 110, 116, 49, 54, 26,
            5, 34, 0, 160, 6, 1, 160, 6, 1, 10, 17, 10, 5, 105, 110, 116, 51, 50, 26, 5, 42, 0,
            160, 6, 1, 160, 6, 1, 10, 17, 10, 5, 105, 110, 116, 54, 52, 26, 5, 50, 0, 160, 6, 1,
            160, 6, 1, 10, 17, 10, 5, 117, 105, 110, 116, 56, 26, 5, 58, 0, 160, 6, 1, 160, 6, 1,
            10, 18, 10, 6, 117, 105, 110, 116, 49, 54, 26, 5, 66, 0, 160, 6, 1, 160, 6, 1, 10, 18,
            10, 6, 117, 105, 110, 116, 51, 50, 26, 5, 74, 0, 160, 6, 1, 160, 6, 1, 10, 18, 10, 6,
            117, 105, 110, 116, 54, 52, 26, 5, 82, 0, 160, 6, 1, 160, 6, 1, 10, 19, 10, 7, 102,
            108, 111, 97, 116, 51, 50, 26, 5, 90, 0, 160, 6, 1, 160, 6, 1, 10, 19, 10, 7, 102, 108,
            111, 97, 116, 54, 52, 26, 5, 98, 0, 160, 6, 1, 160, 6, 1, 10, 16, 10, 4, 100, 97, 116,
            101, 26, 5, 106, 0, 160, 6, 1, 160, 6, 1, 10, 26, 10, 9, 116, 105, 109, 101, 115, 116,
            97, 109, 112, 26, 10, 114, 5, 8, 5, 160, 6, 1, 160, 6, 1, 160, 6, 1, 10, 18, 10, 6,
            115, 116, 114, 105, 110, 103, 26, 5, 122, 0, 160, 6, 1, 160, 6, 1, 10, 46, 10, 6, 115,
            116, 114, 117, 99, 116, 26, 33, 130, 1, 27, 10, 3, 102, 111, 111, 10, 3, 98, 97, 114,
            18, 5, 18, 0, 160, 6, 1, 18, 5, 122, 0, 160, 6, 1, 160, 6, 1, 160, 6, 1, 160, 6, 1, 10,
            28, 10, 5, 97, 114, 114, 97, 121, 26, 16, 138, 1, 10, 10, 5, 18, 0, 160, 6, 1, 160, 6,
            1, 160, 6, 1, 160, 6, 1, 10, 23, 10, 7, 118, 97, 114, 105, 97, 110, 116, 26, 9, 146, 1,
            3, 160, 6, 1, 160, 6, 1, 160, 6, 1, 10, 29, 10, 13, 118, 97, 114, 105, 97, 110, 116,
            95, 97, 114, 114, 97, 121, 26, 9, 154, 1, 3, 160, 6, 1, 160, 6, 1, 160, 6, 1, 10, 30,
            10, 14, 118, 97, 114, 105, 97, 110, 116, 95, 111, 98, 106, 101, 99, 116, 26, 9, 162, 1,
            3, 160, 6, 1, 160, 6, 1, 160, 6, 1, 10, 26, 10, 8, 105, 110, 116, 101, 114, 118, 97,
            108, 26, 11, 170, 1, 5, 8, 2, 160, 6, 1, 160, 6, 1, 160, 6, 1, 18, 6, 10, 1, 97, 18, 1,
            98, 160, 6, 1, 42, 10, 10, 3, 120, 121, 122, 18, 3, 102, 111, 111, 50, 2, 52, 52, 58,
            10, 10, 3, 97, 98, 99, 18, 3, 100, 101, 102, 74, 10, 40, 97, 32, 43, 32, 50, 44, 32,
            98, 41, 162, 1, 23, 50, 48, 49, 52, 45, 49, 49, 45, 50, 56, 32, 49, 50, 58, 48, 48, 58,
            48, 57, 32, 85, 84, 67, 170, 1, 23, 50, 48, 49, 52, 45, 49, 49, 45, 50, 57, 32, 49, 50,
            58, 48, 48, 58, 49, 48, 32, 85, 84, 67, 178, 1, 13, 116, 97, 98, 108, 101, 95, 99, 111,
            109, 109, 101, 110, 116, 160, 6, 1, 160, 6, 1,
        ];
        let p: pb::TableInfo =
            common_protos::prost::Message::decode(tbl_info_v1.as_slice()).map_err(print_err)?;

        let got = mt::TableInfo::from_pb(p).map_err(print_err)?;

        let want = mt::TableInfo {
            ident: mt::TableIdent {
                table_id: 5,
                seq: 6,
            },
            desc: "foo".to_string(),
            name: "bar".to_string(),
            meta: mt::TableMeta {
                schema: Arc::new(dv::DataSchema::new_from(
                    vec![
                        //
                        dv::DataField::new(
                            "nullable",
                            dv::NullableType::create(dv::Int8Type::default().into()).into(),
                        )
                        .with_default_expr(Some("a + 3".to_string())),
                        dv::DataField::new("bool", dv::BooleanType::default().into()),
                        dv::DataField::new("int8", dv::Int8Type::default().into()),
                        dv::DataField::new("int16", dv::Int16Type::default().into()),
                        dv::DataField::new("int32", dv::Int32Type::default().into()),
                        dv::DataField::new("int64", dv::Int64Type::default().into()),
                        dv::DataField::new("uint8", dv::UInt8Type::default().into()),
                        dv::DataField::new("uint16", dv::UInt16Type::default().into()),
                        dv::DataField::new("uint32", dv::UInt32Type::default().into()),
                        dv::DataField::new("uint64", dv::UInt64Type::default().into()),
                        dv::DataField::new("float32", dv::Float32Type::default().into()),
                        dv::DataField::new("float64", dv::Float64Type::default().into()),
                        dv::DataField::new("date", dv::DateType::default().into()),
                        dv::DataField::new("timestamp", dv::TimestampType::create(5).into()),
                        dv::DataField::new("string", dv::StringType::default().into()),
                        dv::DataField::new(
                            "struct",
                            dv::StructType::create(vec![s("foo"), s("bar")], vec![
                                dv::BooleanType::default().into(),
                                dv::StringType::default().into(),
                            ])
                            .into(),
                        ),
                        dv::DataField::new(
                            "array",
                            dv::ArrayType::create(dv::BooleanType::default().into()).into(),
                        ),
                        dv::DataField::new("variant", dv::VariantType::default().into()),
                        dv::DataField::new("variant_array", dv::VariantArrayType::default().into()),
                        dv::DataField::new(
                            "variant_object",
                            dv::VariantObjectType::default().into(),
                        ),
                        dv::DataField::new(
                            "interval",
                            dv::IntervalType::new(dv::IntervalKind::Day).into(),
                        ),
                    ],
                    btreemap! {s("a") => s("b")},
                )),
                engine: "44".to_string(),
                engine_options: btreemap! {s("abc") => s("def")},
                options: btreemap! {s("xyz") => s("foo")},
                order_keys: Some("(a + 2, b)".to_string()),
                created_on: Utc.ymd(2014, 11, 28).and_hms(12, 0, 9),
                updated_on: Utc.ymd(2014, 11, 29).and_hms(12, 0, 10),
                comment: s("table_comment"),
<<<<<<< HEAD
                drop_on: None,
=======
                statistics: Default::default(),
>>>>>>> 775af2da
            },
        };
        assert_eq!(want, got);
    }

    Ok(())
}

fn print_err<T: Debug>(e: T) -> T {
    eprintln!("Error: {:?}", e);
    e
}<|MERGE_RESOLUTION|>--- conflicted
+++ resolved
@@ -112,11 +112,8 @@
             created_on: Utc.ymd(2014, 11, 28).and_hms(12, 0, 9),
             updated_on: Utc.ymd(2014, 11, 29).and_hms(12, 0, 10),
             comment: s("table_comment"),
-<<<<<<< HEAD
             drop_on: None,
-=======
             statistics: Default::default(),
->>>>>>> 775af2da
         },
     }
 }
@@ -322,11 +319,8 @@
                 created_on: Utc.ymd(2014, 11, 28).and_hms(12, 0, 9),
                 updated_on: Utc.ymd(2014, 11, 29).and_hms(12, 0, 10),
                 comment: s("table_comment"),
-<<<<<<< HEAD
                 drop_on: None,
-=======
                 statistics: Default::default(),
->>>>>>> 775af2da
             },
         };
         assert_eq!(want, got);
