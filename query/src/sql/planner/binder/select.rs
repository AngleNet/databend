// Copyright 2022 Datafuse Labs.
//
// Licensed under the Apache License, Version 2.0 (the "License");
// you may not use this file except in compliance with the License.
// You may obtain a copy of the License at
//
//     http://www.apache.org/licenses/LICENSE-2.0
//
// Unless required by applicable law or agreed to in writing, software
// distributed under the License is distributed on an "AS IS" BASIS,
// WITHOUT WARRANTIES OR CONDITIONS OF ANY KIND, either express or implied.
// See the License for the specific language governing permissions and
// limitations under the License.

use std::sync::Arc;

use async_recursion::async_recursion;
use common_ast::ast::Expr;
use common_ast::ast::Query;
use common_ast::ast::SelectStmt;
use common_ast::ast::SetExpr;
use common_ast::ast::TableReference;
use common_exception::Result;
use common_planners::ReadDataSourcePlan;
use common_planners::SourceInfo;

use crate::sql::optimizer::SExpr;
use crate::sql::planner::binder::scalar::ScalarBinder;
use crate::sql::planner::binder::BindContext;
use crate::sql::planner::binder::Binder;
use crate::sql::planner::binder::ColumnBinding;
use crate::sql::plans::FilterPlan;
use crate::sql::plans::LogicalGet;
use crate::sql::IndexType;
use crate::storages::Table;

impl Binder {
    #[async_recursion]
    pub(super) async fn bind_query(&mut self, query: &Query) -> Result<BindContext> {
        match &query.body {
            SetExpr::Select(stmt) => self.bind_select_stmt(stmt).await,
            SetExpr::Query(stmt) => self.bind_query(stmt).await,
            _ => todo!(),
        }
        // TODO: support ORDER BY
    }

    pub(super) async fn bind_select_stmt(&mut self, stmt: &SelectStmt) -> Result<BindContext> {
        let mut input_context = if let Some(from) = &stmt.from {
            self.bind_table_reference(from).await?
        } else {
            BindContext::create()
        };

        if let Some(expr) = &stmt.selection {
            self.bind_where(expr, &mut input_context)?;
        }

        // Output of current `SELECT` statement.
        let mut output_context = self.normalize_select_list(&stmt.select_list, &input_context)?;

        self.analyze_aggregate(&output_context, &mut input_context)?;

        if !input_context.agg_scalar_exprs.as_ref().unwrap().is_empty() || !stmt.group_by.is_empty()
        {
            self.bind_group_by(&stmt.group_by, &mut input_context)?;
            output_context.expression = input_context.expression.clone();
        }

        self.bind_projection(&mut output_context)?;

        Ok(output_context)
    }

    async fn bind_table_reference(&mut self, stmt: &TableReference) -> Result<BindContext> {
        match stmt {
            TableReference::Table {
                catalog,
                database,
                table,
                alias,
            } => {
                let database = database
                    .as_ref()
                    .map(|ident| ident.name.clone())
<<<<<<< HEAD
                    .unwrap_or_else(|| self.context.get_current_database());
                let catalog = catalog
                    .as_ref()
                    .map(|id| id.name.clone())
                    .unwrap_or_else(|| self.context.get_current_catalog());
=======
                    .unwrap_or_else(|| self.ctx.get_current_database());
>>>>>>> 05eb9b09
                let table = table.name.clone();
                // TODO: simply normalize table name to lower case, maybe use a more reasonable way
                let table = table.to_lowercase();
                let tenant = self.ctx.get_tenant();

                // Resolve table with catalog
                let table_meta: Arc<dyn Table> = self
                    .resolve_data_source(
                        tenant.as_str(),
                        catalog.as_str(),
                        database.as_str(),
                        table.as_str(),
                    )
                    .await?;
                let (statistics, parts) =
                    table_meta.read_partitions(self.ctx.clone(), None).await?;
                let source = ReadDataSourcePlan {
                    catalog: catalog.clone(),
                    source_info: SourceInfo::TableSource(table_meta.get_table_info().clone()),
                    scan_fields: None,
                    parts,
                    statistics,
                    description: format!("read source from table {table}"),
                    tbl_args: None,
                    push_downs: None,
                };
                let table_index = self
                    .metadata
                    .add_table(catalog, database, table_meta, source);

                let mut result = self.bind_base_table(table_index).await?;
                if let Some(alias) = alias {
                    result.apply_table_alias(&table, alias)?;
                }
                Ok(result)
            }
            _ => todo!(),
        }
    }

    async fn bind_base_table(&mut self, table_index: IndexType) -> Result<BindContext> {
        let mut bind_context = BindContext::create();
        let columns = self.metadata.columns_by_table_index(table_index);
        let table = self.metadata.table(table_index);
        for column in columns.iter() {
            let column_binding = ColumnBinding {
                table_name: Some(table.name.clone()),
                column_name: column.name.clone(),
                index: column.column_index,
                data_type: column.data_type.clone(),
                nullable: column.nullable,
                scalar: None,
            };
            bind_context.add_column_binding(column_binding);
        }
        bind_context.expression = Some(SExpr::create_leaf(
            LogicalGet {
                table_index,
                columns: columns.into_iter().map(|col| col.column_index).collect(),
            }
            .into(),
        ));

        Ok(bind_context)
    }

    pub(super) fn bind_where(&mut self, expr: &Expr, bind_context: &mut BindContext) -> Result<()> {
        let scalar_binder = ScalarBinder::new();
        let scalar = scalar_binder.bind_expr(expr, bind_context)?;
        let filter_plan = FilterPlan { predicate: scalar };
        let new_expr =
            SExpr::create_unary(filter_plan.into(), bind_context.expression.clone().unwrap());
        bind_context.expression = Some(new_expr);
        Ok(())
    }
}<|MERGE_RESOLUTION|>--- conflicted
+++ resolved
@@ -83,15 +83,11 @@
                 let database = database
                     .as_ref()
                     .map(|ident| ident.name.clone())
-<<<<<<< HEAD
-                    .unwrap_or_else(|| self.context.get_current_database());
+                    .unwrap_or_else(|| self.ctx.get_current_database());
                 let catalog = catalog
                     .as_ref()
                     .map(|id| id.name.clone())
-                    .unwrap_or_else(|| self.context.get_current_catalog());
-=======
-                    .unwrap_or_else(|| self.ctx.get_current_database());
->>>>>>> 05eb9b09
+                    .unwrap_or_else(|| self.ctx.get_current_catalog());
                 let table = table.name.clone();
                 // TODO: simply normalize table name to lower case, maybe use a more reasonable way
                 let table = table.to_lowercase();
