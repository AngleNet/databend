--- conflicted
+++ resolved
@@ -32,14 +32,11 @@
             Plan::ShowMetrics => Ok("SHOW METRICS".to_string()),
             Plan::ShowProcessList => Ok("SHOW PROCESSLIST".to_string()),
             Plan::ShowSettings => Ok("SHOW SETTINGS".to_string()),
-<<<<<<< HEAD
             Plan::DropStage(s) => Ok(format!("{:?}", s)),
             Plan::DescStage(s) => Ok(format!("{:?}", s)),
             Plan::ListStage(s) => Ok(format!("{:?}", s)),
-=======
             Plan::CreateUser(create_user) => Ok(format!("{:?}", create_user)),
             Plan::CreateView(create_view) => Ok(format!("{:?}", create_view)),
->>>>>>> bcfb88ab
         }
     }
 }