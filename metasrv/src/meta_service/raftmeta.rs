--- conflicted
+++ resolved
@@ -414,18 +414,15 @@
                         };
                         if changed.is_ok() {
                             let mm = metrics_rx.borrow().clone();
-<<<<<<< HEAD
                             {
                                 let mut metrics = mn.metrics.write().unwrap();
                                 *metrics = Some(mm.clone());
                             }
-=======
 
                             set_meta_metrics_node_is_health(
                                 mm.state == State::Follower || mm.state == State::Leader,
                             );
 
->>>>>>> 8f9d498b
                             if let Some(cur) = mm.current_leader {
                                 // if current leader has changed?
                                 if let Some(leader) = current_leader {
