// Copyright 2020 Datafuse Labs.
//
// Licensed under the Apache License, Version 2.0 (the "License");
// you may not use this file except in compliance with the License.
// You may obtain a copy of the License at
//
//     http://www.apache.org/licenses/LICENSE-2.0
//
// Unless required by applicable law or agreed to in writing, software
// distributed under the License is distributed on an "AS IS" BASIS,
// WITHOUT WARRANTIES OR CONDITIONS OF ANY KIND, either express or implied.
// See the License for the specific language governing permissions and
// limitations under the License.

pub mod clusters;
pub mod config;
pub mod status;

mod command;
mod comments;
<<<<<<< HEAD
mod completions;
mod config;
#[cfg(test)]
mod config_test;
=======
>>>>>>> 193d303b
mod env;
mod helps;
mod packages;
mod processor;
mod queries;
<<<<<<< HEAD
mod root;
mod status;
=======
>>>>>>> 193d303b
mod ups;
mod versions;
mod writer;

pub use clusters::cluster::ClusterCommand;
pub use clusters::create::CreateCommand;
pub use command::Command;
pub use comments::comment::CommentCommand;
pub use config::Config;
pub use env::Env;
pub use helps::help::HelpCommand;
pub use packages::fetch::FetchCommand;
pub use packages::list::ListCommand;
pub use packages::package::PackageCommand;
pub use packages::switch::SwitchCommand;
pub use processor::Processor;
<<<<<<< HEAD
pub use root::RootCommand;
=======
pub use queries::query::build_query_endpoint;
>>>>>>> 193d303b
pub use status::Status;
pub use versions::version::VersionCommand;
pub use writer::Writer;<|MERGE_RESOLUTION|>--- conflicted
+++ resolved
@@ -18,23 +18,13 @@
 
 mod command;
 mod comments;
-<<<<<<< HEAD
 mod completions;
-mod config;
-#[cfg(test)]
-mod config_test;
-=======
->>>>>>> 193d303b
 mod env;
 mod helps;
 mod packages;
 mod processor;
 mod queries;
-<<<<<<< HEAD
 mod root;
-mod status;
-=======
->>>>>>> 193d303b
 mod ups;
 mod versions;
 mod writer;
@@ -51,11 +41,8 @@
 pub use packages::package::PackageCommand;
 pub use packages::switch::SwitchCommand;
 pub use processor::Processor;
-<<<<<<< HEAD
+pub use queries::query::build_query_endpoint;
 pub use root::RootCommand;
-=======
-pub use queries::query::build_query_endpoint;
->>>>>>> 193d303b
 pub use status::Status;
 pub use versions::version::VersionCommand;
 pub use writer::Writer;