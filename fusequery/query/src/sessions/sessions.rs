// Copyright 2020-2021 The Datafuse Authors.
//
// SPDX-License-Identifier: Apache-2.0.

use std::collections::hash_map::Entry::Occupied;
use std::collections::hash_map::Entry::Vacant;
use std::collections::HashMap;
use std::future::Future;
use std::sync::Arc;
use std::time::Duration;

use common_exception::ErrorCode;
use common_exception::Result;
use common_infallible::RwLock;
use common_runtime::tokio;
use common_runtime::tokio::sync::mpsc::Receiver;
use futures::future::Either;
use metrics::counter;

use crate::configs::Config;
use crate::datasources::DataSource;
use crate::sessions::session::Session;
use crate::sessions::session_ref::SessionRef;

<<<<<<< HEAD
pub struct SessionMgr {
    conf: Config,
    datasource: Arc<DataSource>,

    max_mysql_sessions: usize,
    sessions: RwLock<HashMap<String, Arc<Box<dyn ISession>>>>,
    // TODO: remove queries_context.
    queries_context: RwLock<HashMap<String, FuseQueryContextRef>>,

    notified: Arc<AtomicBool>,
    aborted_notify: Arc<tokio::sync::Notify>,
=======
pub struct SessionManager {
    pub(in crate::sessions) conf: Config,
    pub(in crate::sessions) cluster: ClusterRef,
    pub(in crate::sessions) datasource: Arc<DataSource>,

    pub(in crate::sessions) max_sessions: usize,
    pub(in crate::sessions) active_sessions: Arc<RwLock<HashMap<String, Arc<Session>>>>,
>>>>>>> 8548b8fc
}

pub type SessionMgrRef = Arc<SessionMgr>;

impl SessionMgr {
    pub fn try_create(max_mysql_sessions: u64) -> Result<SessionMgrRef> {
        Ok(Arc::new(SessionMgr {
            conf: Config::default(),
            datasource: Arc::new(DataSource::try_create()?),

<<<<<<< HEAD
            max_mysql_sessions: max_mysql_sessions as usize,
            sessions: RwLock::new(HashMap::with_capacity(max_mysql_sessions as usize)),
            queries_context: RwLock::new(HashMap::with_capacity(max_mysql_sessions as usize)),

            notified: Arc::new(AtomicBool::new(false)),
            aborted_notify: Arc::new(tokio::sync::Notify::new()),
        }))
    }

    pub fn from_conf(conf: Config) -> Result<SessionMgrRef> {
        let max_mysql_sessions = conf.mysql_handler_thread_num as usize;
        Ok(Arc::new(SessionMgr {
=======
            max_sessions: max_mysql_sessions as usize,
            active_sessions: Arc::new(RwLock::new(HashMap::with_capacity(
                max_mysql_sessions as usize,
            ))),
        }))
    }

    pub fn from_conf(conf: Config, cluster: ClusterRef) -> Result<SessionManagerRef> {
        let max_active_sessions = conf.max_active_sessions as usize;
        Ok(Arc::new(SessionManager {
>>>>>>> 8548b8fc
            conf,
            datasource: Arc::new(DataSource::try_create()?),

<<<<<<< HEAD
            max_mysql_sessions,
            sessions: RwLock::new(HashMap::with_capacity(max_mysql_sessions)),
            queries_context: RwLock::new(HashMap::with_capacity(max_mysql_sessions)),

            notified: Arc::new(AtomicBool::new(false)),
            aborted_notify: Arc::new(tokio::sync::Notify::new()),
=======
            max_sessions: max_active_sessions,
            active_sessions: Arc::new(RwLock::new(HashMap::with_capacity(max_active_sessions))),
>>>>>>> 8548b8fc
        }))
    }

    pub fn get_datasource(self: &Arc<Self>) -> Arc<DataSource> {
        self.datasource.clone()
    }

    pub fn create_session(self: &Arc<Self>, typ: impl Into<String>) -> Result<SessionRef> {
        counter!(super::metrics::METRIC_SESSION_CONNECT_NUMBERS, 1);

        let mut sessions = self.active_sessions.write();
        match sessions.len() == self.max_sessions {
            true => Err(ErrorCode::TooManyUserConnections(
                "The current accept connection has exceeded mysql_handler_thread_num config",
            )),
            false => {
                let session = Session::try_create(
                    self.conf.clone(),
                    uuid::Uuid::new_v4().to_string(),
                    self.clone(),
                )?;

                sessions.insert(session.get_id(), session.clone());
                Ok(SessionRef::create(typ.into(), session))
            }
        }
    }

    pub fn create_rpc_session(self: &Arc<Self>, id: String, aborted: bool) -> Result<SessionRef> {
        counter!(super::metrics::METRIC_SESSION_CONNECT_NUMBERS, 1);

        let mut sessions = self.active_sessions.write();

        let session = match sessions.entry(id) {
            Occupied(entry) => entry.get().clone(),
            Vacant(_) if aborted => return Err(ErrorCode::AbortedSession("Aborting server.")),
            Vacant(entry) => {
                let session =
                    Session::try_create(self.conf.clone(), entry.key().clone(), self.clone())?;

                entry.insert(session).clone()
            }
        };

        Ok(SessionRef::create(String::from("RpcSession"), session))
    }

    #[allow(clippy::ptr_arg)]
    pub fn destroy_session(self: &Arc<Self>, session_id: &String) {
        counter!(super::metrics::METRIC_SESSION_CLOSE_NUMBERS, 1);

        self.active_sessions.write().remove(session_id);
    }

    pub fn shutdown(self: &Arc<Self>, signal: Option<Receiver<()>>) -> impl Future<Output = ()> {
        let active_sessions = self.active_sessions.clone();
        async move {
            log::info!("Waiting for current connections to close.");
            if let Some(mut signal) = signal {
                let mut signal = Box::pin(signal.recv());

<<<<<<< HEAD
#[async_trait::async_trait]
impl AbortableService<(), ()> for SessionMgr {
    fn abort(&self, force: bool) -> Result<()> {
        self.sessions
            .write()
            .iter()
            .map(|(_, session)| session.abort(force))
            .collect::<Result<Vec<_>>>()?;

        if !self.notified.load(Ordering::Relaxed) {
            self.aborted_notify.notify_waiters();
            self.notified.store(true, Ordering::Relaxed);
        }
=======
                for _index in 0..5 {
                    if SessionManager::destroy_idle_sessions(&active_sessions) {
                        return;
                    }
>>>>>>> 8548b8fc

                    let interval = Duration::from_secs(1);
                    let sleep = Box::pin(tokio::time::sleep(interval));
                    match futures::future::select(sleep, signal).await {
                        Either::Right((_, _)) => break,
                        Either::Left((_, reserve_signal)) => signal = reserve_signal,
                    };
                }
            }

            log::info!("Will shutdown forcefully.");
            active_sessions
                .read()
                .values()
                .for_each(Session::force_kill);
        }
    }

    fn destroy_idle_sessions(sessions: &Arc<RwLock<HashMap<String, Arc<Session>>>>) -> bool {
        // Read lock does not support reentrant
        // https://github.com/Amanieu/parking_lot/blob/lock_api-0.4.4/lock_api/src/rwlock.rs#L422
        let active_sessions_read_guard = sessions.read();

        // First try to kill the idle session
        active_sessions_read_guard.values().for_each(Session::kill);
        let active_sessions = active_sessions_read_guard.len();

<<<<<<< HEAD
        match duration {
            None => {
                if !self.notified.load(Ordering::Relaxed) {
                    self.aborted_notify.notified().await;
                }

                for active_session in active_sessions_snapshot() {
                    active_session.wait_terminal(None).await?;
                }
            }
            Some(duration) => {
                let mut duration = duration;

                if !self.notified.load(Ordering::Relaxed) {
                    tokio::time::timeout(duration, self.aborted_notify.notified())
                        .await
                        .map_err(|_| {
                            ErrorCode::Timeout(format!(
                                "SessionManager did not shutdown in {:?}",
                                duration
                            ))
                        })?;

                    duration = duration.sub(std::cmp::min(instant.elapsed(), duration));
                }

                for active_session in active_sessions_snapshot() {
                    if duration.is_zero() {
                        return Err(ErrorCode::Timeout(format!(
                            "SessionManager did not shutdown in {:?}",
                            duration
                        )));
                    }

                    let elapsed = active_session.wait_terminal(Some(duration)).await?;
                    duration = duration.sub(std::cmp::min(elapsed, duration));
                }
            }
        };

        Ok(instant.elapsed())
=======
        match active_sessions {
            0 => true,
            _ => {
                log::info!("Waiting for {} connections to close.", active_sessions);
                false
            }
        }
>>>>>>> 8548b8fc
    }
}<|MERGE_RESOLUTION|>--- conflicted
+++ resolved
@@ -22,19 +22,6 @@
 use crate::sessions::session::Session;
 use crate::sessions::session_ref::SessionRef;
 
-<<<<<<< HEAD
-pub struct SessionMgr {
-    conf: Config,
-    datasource: Arc<DataSource>,
-
-    max_mysql_sessions: usize,
-    sessions: RwLock<HashMap<String, Arc<Box<dyn ISession>>>>,
-    // TODO: remove queries_context.
-    queries_context: RwLock<HashMap<String, FuseQueryContextRef>>,
-
-    notified: Arc<AtomicBool>,
-    aborted_notify: Arc<tokio::sync::Notify>,
-=======
 pub struct SessionManager {
     pub(in crate::sessions) conf: Config,
     pub(in crate::sessions) cluster: ClusterRef,
@@ -42,7 +29,6 @@
 
     pub(in crate::sessions) max_sessions: usize,
     pub(in crate::sessions) active_sessions: Arc<RwLock<HashMap<String, Arc<Session>>>>,
->>>>>>> 8548b8fc
 }
 
 pub type SessionMgrRef = Arc<SessionMgr>;
@@ -53,20 +39,6 @@
             conf: Config::default(),
             datasource: Arc::new(DataSource::try_create()?),
 
-<<<<<<< HEAD
-            max_mysql_sessions: max_mysql_sessions as usize,
-            sessions: RwLock::new(HashMap::with_capacity(max_mysql_sessions as usize)),
-            queries_context: RwLock::new(HashMap::with_capacity(max_mysql_sessions as usize)),
-
-            notified: Arc::new(AtomicBool::new(false)),
-            aborted_notify: Arc::new(tokio::sync::Notify::new()),
-        }))
-    }
-
-    pub fn from_conf(conf: Config) -> Result<SessionMgrRef> {
-        let max_mysql_sessions = conf.mysql_handler_thread_num as usize;
-        Ok(Arc::new(SessionMgr {
-=======
             max_sessions: max_mysql_sessions as usize,
             active_sessions: Arc::new(RwLock::new(HashMap::with_capacity(
                 max_mysql_sessions as usize,
@@ -77,21 +49,11 @@
     pub fn from_conf(conf: Config, cluster: ClusterRef) -> Result<SessionManagerRef> {
         let max_active_sessions = conf.max_active_sessions as usize;
         Ok(Arc::new(SessionManager {
->>>>>>> 8548b8fc
             conf,
+            cluster,
             datasource: Arc::new(DataSource::try_create()?),
-
-<<<<<<< HEAD
-            max_mysql_sessions,
-            sessions: RwLock::new(HashMap::with_capacity(max_mysql_sessions)),
-            queries_context: RwLock::new(HashMap::with_capacity(max_mysql_sessions)),
-
-            notified: Arc::new(AtomicBool::new(false)),
-            aborted_notify: Arc::new(tokio::sync::Notify::new()),
-=======
             max_sessions: max_active_sessions,
             active_sessions: Arc::new(RwLock::new(HashMap::with_capacity(max_active_sessions))),
->>>>>>> 8548b8fc
         }))
     }
 
@@ -153,26 +115,10 @@
             if let Some(mut signal) = signal {
                 let mut signal = Box::pin(signal.recv());
 
-<<<<<<< HEAD
-#[async_trait::async_trait]
-impl AbortableService<(), ()> for SessionMgr {
-    fn abort(&self, force: bool) -> Result<()> {
-        self.sessions
-            .write()
-            .iter()
-            .map(|(_, session)| session.abort(force))
-            .collect::<Result<Vec<_>>>()?;
-
-        if !self.notified.load(Ordering::Relaxed) {
-            self.aborted_notify.notify_waiters();
-            self.notified.store(true, Ordering::Relaxed);
-        }
-=======
                 for _index in 0..5 {
                     if SessionManager::destroy_idle_sessions(&active_sessions) {
                         return;
                     }
->>>>>>> 8548b8fc
 
                     let interval = Duration::from_secs(1);
                     let sleep = Box::pin(tokio::time::sleep(interval));
@@ -200,49 +146,6 @@
         active_sessions_read_guard.values().for_each(Session::kill);
         let active_sessions = active_sessions_read_guard.len();
 
-<<<<<<< HEAD
-        match duration {
-            None => {
-                if !self.notified.load(Ordering::Relaxed) {
-                    self.aborted_notify.notified().await;
-                }
-
-                for active_session in active_sessions_snapshot() {
-                    active_session.wait_terminal(None).await?;
-                }
-            }
-            Some(duration) => {
-                let mut duration = duration;
-
-                if !self.notified.load(Ordering::Relaxed) {
-                    tokio::time::timeout(duration, self.aborted_notify.notified())
-                        .await
-                        .map_err(|_| {
-                            ErrorCode::Timeout(format!(
-                                "SessionManager did not shutdown in {:?}",
-                                duration
-                            ))
-                        })?;
-
-                    duration = duration.sub(std::cmp::min(instant.elapsed(), duration));
-                }
-
-                for active_session in active_sessions_snapshot() {
-                    if duration.is_zero() {
-                        return Err(ErrorCode::Timeout(format!(
-                            "SessionManager did not shutdown in {:?}",
-                            duration
-                        )));
-                    }
-
-                    let elapsed = active_session.wait_terminal(Some(duration)).await?;
-                    duration = duration.sub(std::cmp::min(elapsed, duration));
-                }
-            }
-        };
-
-        Ok(instant.elapsed())
-=======
         match active_sessions {
             0 => true,
             _ => {
@@ -250,6 +153,5 @@
                 false
             }
         }
->>>>>>> 8548b8fc
     }
 }